--- conflicted
+++ resolved
@@ -519,13 +519,9 @@
         ("cpmant", "CpmAntForCausalLM"),
         ("ctrl", "CTRLLMHeadModel"),
         ("data2vec-text", "Data2VecTextForCausalLM"),
-<<<<<<< HEAD
-        ("deci", "DeciForCausalLM"),
-=======
         ("dbrx", "DbrxForCausalLM"),
         ("deepseek_v3", "DeepseekV3ForCausalLM"),
         ("diffllama", "DiffLlamaForCausalLM"),
->>>>>>> cdfb018d
         ("electra", "ElectraForCausalLM"),
         ("emu3", "Emu3ForCausalLM"),
         ("ernie", "ErnieForCausalLM"),
@@ -1028,11 +1024,7 @@
         ("data2vec-text", "Data2VecTextForSequenceClassification"),
         ("deberta", "DebertaForSequenceClassification"),
         ("deberta-v2", "DebertaV2ForSequenceClassification"),
-<<<<<<< HEAD
-        ("deci", "DeciForSequenceClassification"),
-=======
         ("diffllama", "DiffLlamaForSequenceClassification"),
->>>>>>> cdfb018d
         ("distilbert", "DistilBertForSequenceClassification"),
         ("electra", "ElectraForSequenceClassification"),
         ("ernie", "ErnieForSequenceClassification"),
